--- conflicted
+++ resolved
@@ -128,12 +128,7 @@
         # possible solution: do redis.time, and use a custom get time functions that is aware of the offset
         return time.time()
 
-<<<<<<< HEAD
-    def connect(self, component: 'SICConnector'):
-=======
-
     def connect(self, component):
->>>>>>> d26e4882
         """
         Connect the output of a component to the input of this component.
         :param component: The component connector providing the input to this component
